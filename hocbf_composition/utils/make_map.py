from attrdict import AttrDict
from hocbf_composition.barriers.barrier import Barrier
<<<<<<< HEAD
from hocbf_composition.barriers.composite_barrier import SoftCompositionBarrier
=======
from hocbf_composition.barriers.composite_barrier import SoftCompositionBarrier, NonSmoothCompositionBarrier
>>>>>>> f516ab27
from hocbf_composition.utils.utils import *
import cv2


class Map:
    def __init__(self, barriers_info, dynamics, cfg):
        self.barriers_info = AttrDict(barriers_info)
        self.dynamics = dynamics
        self.cfg = AttrDict(cfg)
        self.pos_barriers = None
        self.vel_barriers = None
        self.make_barrier_from_map()

    def make_barrier_from_map(self):
<<<<<<< HEAD
        self.pos_barriers = self.make_position_barrier_from_map()
        if 'velocity' in self.barriers_info:
            self.vel_barriers = self.make_velocity_barrier()
            self.barrier = SoftCompositionBarrier(
                cfg=self.cfg).assign_barriers_and_rule(barriers=[*self.pos_barriers, *self.vel_barriers],
=======
        if hasattr(self.barriers_info,'geoms'):
            self.pos_barriers = self.make_position_barrier_from_map()
        elif hasattr(self.barriers_info,'image'):
            self.pos_barriers = self.make_position_barrier_from_image()
        if hasattr(self.barriers_info, 'velocity'):
            self.vel_barriers = self.make_velocity_barrier()
            self.barrier = SoftCompositionBarrier(
                cfg=self.cfg).assign_barriers_and_rule(barriers=[*self.pos_barriers, *self.vel_barriers],
                                                       rule='i',
                                                       infer_dynamics=True)
        else:
            self.barrier = SoftCompositionBarrier(
                cfg=self.cfg).assign_barriers_and_rule(barriers=[*self.pos_barriers],
                                                       rule='i',
                                                       infer_dynamics=True)

        self.map_barrier = NonSmoothCompositionBarrier(
            cfg=self.cfg).assign_barriers_and_rule(barriers=[*self.pos_barriers],
>>>>>>> f516ab27
                                                   rule='i',
                                                   infer_dynamics=True)
        else:
            self.barrier = SoftCompositionBarrier(
                cfg=self.cfg).assign_barriers_and_rule(barriers=[*self.pos_barriers],
                                                       rule='i',
                                                       infer_dynamics=True)

    def get_barriers(self):
        return self.pos_barriers, self.vel_barriers

    def make_position_barrier_from_map(self):
        geoms = self.barriers_info.geoms
        barriers = []

        for geom_type, geom_info in geoms:

            if geom_type == 'cylinder':
                barrier_func = make_circle_barrier_functional
                alphas = make_linear_alpha_function_form_list_of_coef(self.cfg.obstacle_alpha)
            elif geom_type == 'box':
                barrier_func = make_affine_rectangular_barrier_functional
                alphas = make_linear_alpha_function_form_list_of_coef(self.cfg.obstacle_alpha)
            elif geom_type == 'norm_box':
                barrier_func = make_norm_rectangular_barrier_functional
                alphas = make_linear_alpha_function_form_list_of_coef(self.cfg.obstacle_alpha)
            elif geom_type == 'boundary':
                barrier_func = make_affine_rectangular_boundary_functional
                alphas = make_linear_alpha_function_form_list_of_coef(self.cfg.boundary_alpha)
            elif geom_type == 'norm_boundary':
                barrier_func = make_norm_rectangular_boundary_functional
                alphas = make_linear_alpha_function_form_list_of_coef(self.cfg.boundary_alpha)
            else:
                raise NotImplementedError
            barriers.append(
                Barrier().assign(barrier_func=barrier_func(**geom_info),
                                 rel_deg=self.cfg.pos_barrier_rel_deg,
                                 alphas=alphas).assign_dynamics(self.dynamics))
        return barriers


    def make_position_barrier_from_image(self):
        self.image_path = self.barriers_info.image
        self.synthesis_cfg = self.cfg.synthesis_cfg if hasattr(self.cfg, 'synthesis_cfg') else None

        params = {k: v for k, v in {
            'safety_margin': self.synthesis_cfg.safety_margin,
            'pixels_per_meter': self.synthesis_cfg.pixels_per_meter,
            'downsample_rate': self.synthesis_cfg.downsample_rate
        }.items() if v is not None}

        bnd_points, safe_points = self.map_sampler(**params)
        points_cat = torch.cat([bnd_points, safe_points])
        labels = torch.cat([-torch.ones(bnd_points.shape[0], dtype=torch.float64),
                            torch.ones(safe_points.shape[0], dtype=torch.float64)]).unsqueeze(-1)

        pos_func = SVM(self.synthesis_cfg).fit(points_cat, labels)
        barrier_func = lambda x: pos_func(self.dynamics.get_pos(x))
        alphas = make_linear_alpha_function_form_list_of_coef(self.cfg.obstacle_alpha)
        barriers = Barrier().assign(barrier_func=barrier_func,
                                    rel_deg=self.cfg.pos_barrier_rel_deg,
                                    alphas=alphas).assign_dynamics(self.dynamics)
        return [barriers]



    def make_velocity_barrier(self):
        alphas = make_linear_alpha_function_form_list_of_coef(self.cfg.velocity_alpha)
        idx, bounds = self.barriers_info.velocity
        vel_barriers = make_box_barrier_functionals(bounds=bounds, idx=idx)
        barriers = [Barrier().assign(
            barrier_func=vel_barrier,
            rel_deg=self.cfg.vel_barrier_rel_deg,
            alphas=alphas).assign_dynamics(self.dynamics) for vel_barrier in vel_barriers]

        return barriers


    def map_sampler(self, safety_margin=0.5, pixels_per_meter=250, downsample_rate=5):
        safety_margin_pixels = int(safety_margin * pixels_per_meter)

        img = cv2.imread(self.image_path, cv2.IMREAD_GRAYSCALE)
        _, binary = cv2.threshold(img, 128, 255, cv2.THRESH_BINARY_INV)

        contours, hierarchy = cv2.findContours(binary, cv2.RETR_TREE, cv2.CHAIN_APPROX_NONE)

        height = img.shape[0]
        obstacle_points = []
        for i, contour in enumerate(contours):
            if hierarchy[0][i][3] >= 0:
                # Downsample obstacle points
                for j in range(0, len(contour), downsample_rate):
                    point = contour[j]
                    x = point[0][0] / pixels_per_meter
                    y = (height - point[0][1]) / pixels_per_meter
                    obstacle_points.append([x, y])

        kernel = np.ones((safety_margin_pixels * 2, safety_margin_pixels * 2), np.uint8)
        dilated = cv2.dilate(binary, kernel, iterations=1)

        safe_contours, _ = cv2.findContours(dilated, cv2.RETR_TREE, cv2.CHAIN_APPROX_NONE)
        safe_points = []
        for i, contour in enumerate(safe_contours):
            if hierarchy[0][i][3] >= 0:
                # Downsample safe points
                for j in range(0, len(contour), downsample_rate):
                    point = contour[j]
                    x = point[0][0] / pixels_per_meter
                    y = (height - point[0][1]) / pixels_per_meter
                    safe_points.append([x, y])
        return torch.tensor(obstacle_points, dtype=torch.float64), torch.tensor(safe_points, dtype=torch.float64)







<|MERGE_RESOLUTION|>--- conflicted
+++ resolved
@@ -1,10 +1,6 @@
 from attrdict import AttrDict
 from hocbf_composition.barriers.barrier import Barrier
-<<<<<<< HEAD
-from hocbf_composition.barriers.composite_barrier import SoftCompositionBarrier
-=======
 from hocbf_composition.barriers.composite_barrier import SoftCompositionBarrier, NonSmoothCompositionBarrier
->>>>>>> f516ab27
 from hocbf_composition.utils.utils import *
 import cv2
 
@@ -19,13 +15,6 @@
         self.make_barrier_from_map()
 
     def make_barrier_from_map(self):
-<<<<<<< HEAD
-        self.pos_barriers = self.make_position_barrier_from_map()
-        if 'velocity' in self.barriers_info:
-            self.vel_barriers = self.make_velocity_barrier()
-            self.barrier = SoftCompositionBarrier(
-                cfg=self.cfg).assign_barriers_and_rule(barriers=[*self.pos_barriers, *self.vel_barriers],
-=======
         if hasattr(self.barriers_info,'geoms'):
             self.pos_barriers = self.make_position_barrier_from_map()
         elif hasattr(self.barriers_info,'image'):
@@ -44,7 +33,6 @@
 
         self.map_barrier = NonSmoothCompositionBarrier(
             cfg=self.cfg).assign_barriers_and_rule(barriers=[*self.pos_barriers],
->>>>>>> f516ab27
                                                    rule='i',
                                                    infer_dynamics=True)
         else:
